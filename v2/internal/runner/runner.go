package runner

import (
	"bufio"
	"fmt"
	"os"
	"strings"

	"github.com/logrusorgru/aurora"
	"github.com/projectdiscovery/gologger"
	"github.com/projectdiscovery/hmap/store/hybrid"
	"github.com/projectdiscovery/nuclei/v2/internal/collaborator"
	"github.com/projectdiscovery/nuclei/v2/internal/colorizer"
	"github.com/projectdiscovery/nuclei/v2/internal/progress"
	"github.com/projectdiscovery/nuclei/v2/pkg/catalogue"
	"github.com/projectdiscovery/nuclei/v2/pkg/output"
	"github.com/projectdiscovery/nuclei/v2/pkg/projectfile"
	"github.com/projectdiscovery/nuclei/v2/pkg/protocols"
	"github.com/projectdiscovery/nuclei/v2/pkg/protocols/common/clusterer"
	"github.com/projectdiscovery/nuclei/v2/pkg/reporting/issues"
	"github.com/projectdiscovery/nuclei/v2/pkg/templates"
	"github.com/projectdiscovery/nuclei/v2/pkg/types"
	"github.com/remeh/sizedwaitgroup"
	"github.com/rs/xid"
	"go.uber.org/atomic"
	"go.uber.org/ratelimit"
)

// Runner is a client for running the enumeration process.
type Runner struct {
	hostMap         *hybrid.HybridMap
	output          output.Writer
	inputCount      int64
	templatesConfig *nucleiConfig
	options         *types.Options
	projectFile     *projectfile.ProjectFile
	catalogue       *catalogue.Catalogue
	progress        *progress.Progress
	colorizer       aurora.Aurora
	issuesClient    *issues.Client
	severityColors  *colorizer.Colorizer
	ratelimiter     ratelimit.Limiter
}

// New creates a new client for running enumeration process.
func New(options *types.Options) (*Runner, error) {
	runner := &Runner{
		options: options,
	}
	if err := runner.updateTemplates(); err != nil {
		gologger.Warning().Msgf("Could not update templates: %s\n", err)
	}
	// Read nucleiignore file if given a templateconfig
	if runner.templatesConfig != nil {
		runner.readNucleiIgnoreFile()
	}
	runner.catalogue = catalogue.New(runner.options.TemplatesDirectory)

	if options.ReportingConfig != "" {
		if client, err := issues.New(options.ReportingConfig, options.ReportingDB); err != nil {
			gologger.Fatal().Msgf("Could not create issue reporting client: %s\n", err)
		} else {
			runner.issuesClient = client
		}
	}
	// output coloring
	useColor := !options.NoColor
	runner.colorizer = aurora.NewAurora(useColor)
	runner.severityColors = colorizer.New(runner.colorizer)

	if options.TemplateList {
		runner.listAvailableTemplates()
		os.Exit(0)
	}

	if (len(options.Templates) == 0 || (options.Targets == "" && !options.Stdin && options.Target == "")) && options.UpdateTemplates {
		os.Exit(0)
	}
	if hm, err := hybrid.New(hybrid.DefaultDiskOptions); err != nil {
		gologger.Fatal().Msgf("Could not create temporary input file: %s\n", err)
	} else {
		runner.hostMap = hm
	}

	runner.inputCount = 0
	dupeCount := 0

	// Handle single target
	if options.Target != "" {
		runner.inputCount++
		// nolint:errcheck // ignoring error
		runner.hostMap.Set(options.Target, nil)
	}

	// Handle stdin
	if options.Stdin {
		scanner := bufio.NewScanner(os.Stdin)
		for scanner.Scan() {
			url := strings.TrimSpace(scanner.Text())
			if url == "" {
				continue
			}
			if _, ok := runner.hostMap.Get(url); ok {
				dupeCount++
				continue
			}
			runner.inputCount++
			// nolint:errcheck // ignoring error
			runner.hostMap.Set(url, nil)
		}
	}

	// Handle taget file
	if options.Targets != "" {
		input, err := os.Open(options.Targets)
		if err != nil {
			gologger.Fatal().Msgf("Could not open targets file '%s': %s\n", options.Targets, err)
		}
		scanner := bufio.NewScanner(input)
		for scanner.Scan() {
			url := strings.TrimSpace(scanner.Text())
			if url == "" {
				continue
			}
			if _, ok := runner.hostMap.Get(url); ok {
				dupeCount++
				continue
			}
			runner.inputCount++
			// nolint:errcheck // ignoring error
			runner.hostMap.Set(url, nil)
		}
		input.Close()
	}

	if dupeCount > 0 {
		gologger.Info().Msgf("Supplied input was automatically deduplicated (%d removed).", dupeCount)
	}

	// Create the output file if asked
	output, err := output.NewStandardWriter(!options.NoColor, options.NoMeta, options.JSON, options.Output, options.TraceLogFile)
	if err != nil {
		gologger.Fatal().Msgf("Could not create output file '%s': %s\n", options.Output, err)
	}
	runner.output = output

	// Creates the progress tracking object
	var progressErr error
	runner.progress, progressErr = progress.NewProgress(options.EnableProgressBar, options.Metrics, options.MetricsPort)
	if progressErr != nil {
		return nil, progressErr
	}

	// create project file if requested or load existing one
	if options.Project {
		var projectFileErr error
		runner.projectFile, projectFileErr = projectfile.New(&projectfile.Options{Path: options.ProjectPath, Cleanup: options.ProjectPath == ""})
		if projectFileErr != nil {
			return nil, projectFileErr
		}
	}

	// Enable Polling
	if options.BurpCollaboratorBiid != "" {
		collaborator.DefaultCollaborator.Collab.AddBIID(options.BurpCollaboratorBiid)
	}

	if options.RateLimit > 0 {
		runner.ratelimiter = ratelimit.New(options.RateLimit)
	} else {
		runner.ratelimiter = ratelimit.NewUnlimited()
	}
	return runner, nil
}

// Close releases all the resources and cleans up
func (r *Runner) Close() {
	if r.output != nil {
		r.output.Close()
	}
	r.hostMap.Close()
	if r.projectFile != nil {
		r.projectFile.Close()
	}
}

// RunEnumeration sets up the input layer for giving input nuclei.
// binary and runs the actual enumeration
func (r *Runner) RunEnumeration() {
	// resolves input templates definitions and any optional exclusion
	if len(r.options.Templates) == 0 && len(r.options.Tags) > 0 {
		r.options.Templates = append(r.options.Templates, r.options.TemplatesDirectory)
	}
	includedTemplates := r.catalogue.GetTemplatesPath(r.options.Templates)
	excludedTemplates := r.catalogue.GetTemplatesPath(r.options.ExcludedTemplates)
	// defaults to all templates
	allTemplates := includedTemplates

	if len(excludedTemplates) > 0 {
		excludedMap := make(map[string]struct{}, len(excludedTemplates))
		for _, excl := range excludedTemplates {
			excludedMap[excl] = struct{}{}
		}
		// rebuild list with only non-excluded templates
		allTemplates = []string{}

		for _, incl := range includedTemplates {
			if _, found := excludedMap[incl]; !found {
				allTemplates = append(allTemplates, incl)
			} else {
				gologger.Warning().Msgf("Excluding '%s'", incl)
			}
		}
	}

<<<<<<< HEAD
	executerOpts := &protocols.ExecuterOptions{
		Output:       r.output,
		Options:      r.options,
		Progress:     r.progress,
		Catalogue:    r.catalogue,
		IssuesClient: r.issuesClient,
		RateLimiter:  r.ratelimiter,
		ProjectFile:  r.projectFile,
	}
=======
>>>>>>> 085a18fd
	// pre-parse all the templates, apply filters
	finalTemplates := []*templates.Template{}
	availableTemplates, workflowCount := r.getParsedTemplatesFor(allTemplates, r.options.Severity)

	var unclusteredRequests int64 = 0
	for _, template := range availableTemplates {
		// workflows will dynamically adjust the totals while running, as
		// it can't be know in advance which requests will be called
		if len(template.Workflows) > 0 {
			continue
		}
		unclusteredRequests += int64(template.TotalRequests) * r.inputCount
	}

	originalTemplatesCount := len(availableTemplates)
	clusterCount := 0
	clusters := clusterer.Cluster(availableTemplates)
	for _, cluster := range clusters {
		if len(cluster) > 1 && !r.options.OfflineHTTP {
			executerOpts := protocols.ExecuterOptions{
				Output:      r.output,
				Options:     r.options,
				Progress:    r.progress,
				Catalogue:   r.catalogue,
				RateLimiter: r.ratelimiter,
				ProjectFile: r.projectFile,
			}
			clusterID := fmt.Sprintf("cluster-%s", xid.New().String())

			finalTemplates = append(finalTemplates, &templates.Template{
				ID:            clusterID,
				RequestsHTTP:  cluster[0].RequestsHTTP,
				Executer:      clusterer.NewExecuter(cluster, &executerOpts),
				TotalRequests: len(cluster[0].RequestsHTTP),
			})
			clusterCount++
		} else {
			for _, item := range cluster {
				finalTemplates = append(finalTemplates, item)
			}
		}
	}

	var totalRequests int64 = 0
	for _, t := range finalTemplates {
		if len(t.Workflows) > 0 {
			continue
		}
		totalRequests += int64(t.TotalRequests) * r.inputCount
	}
	if totalRequests < unclusteredRequests {
		gologger.Info().Msgf("Reduced %d requests to %d (%d templates clustered)", unclusteredRequests, totalRequests, clusterCount)
	}
	templateCount := originalTemplatesCount

	// 0 matches means no templates were found in directory
	if templateCount == 0 {
		gologger.Fatal().Msgf("Error, no templates were found.\n")
	}

	gologger.Info().Msgf("Using %s rules (%s templates, %s workflows)",
		r.colorizer.Bold(templateCount).String(),
		r.colorizer.Bold(templateCount-workflowCount).String(),
		r.colorizer.Bold(workflowCount).String())

	results := &atomic.Bool{}
	wgtemplates := sizedwaitgroup.New(r.options.TemplateThreads)
	// Starts polling or ignore
	collaborator.DefaultCollaborator.Poll()

	// tracks global progress and captures stdout/stderr until p.Wait finishes
	r.progress.Init(r.inputCount, templateCount, totalRequests)

	for _, t := range finalTemplates {
		wgtemplates.Add()
		go func(template *templates.Template) {
			defer wgtemplates.Done()

			if len(template.Workflows) > 0 {
				results.CAS(false, r.processWorkflowWithList(template))
			} else {
				results.CAS(false, r.processTemplateWithList(template))
			}
		}(t)
	}
	wgtemplates.Wait()
	r.progress.Stop()

	if r.issuesClient != nil {
		r.issuesClient.Close()
	}
	if !results.Load() {
		if r.output != nil {
			r.output.Close()
			os.Remove(r.options.Output)
		}
		gologger.Info().Msgf("No results found. Better luck next time!")
	}
}<|MERGE_RESOLUTION|>--- conflicted
+++ resolved
@@ -213,18 +213,6 @@
 		}
 	}
 
-<<<<<<< HEAD
-	executerOpts := &protocols.ExecuterOptions{
-		Output:       r.output,
-		Options:      r.options,
-		Progress:     r.progress,
-		Catalogue:    r.catalogue,
-		IssuesClient: r.issuesClient,
-		RateLimiter:  r.ratelimiter,
-		ProjectFile:  r.projectFile,
-	}
-=======
->>>>>>> 085a18fd
 	// pre-parse all the templates, apply filters
 	finalTemplates := []*templates.Template{}
 	availableTemplates, workflowCount := r.getParsedTemplatesFor(allTemplates, r.options.Severity)
