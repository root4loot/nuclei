--- conflicted
+++ resolved
@@ -38,19 +38,10 @@
 )
 
 const (
-<<<<<<< HEAD
-	userName                      = "projectdiscovery"
-	repoName                      = "nuclei-templates"
-	nucleiIgnoreFile              = ".nuclei-ignore"
-	nucleiConfigFilename          = ".templates-config.json"
-	customGithubTemplateDirectory = "github"
-	customS3TemplateDirectory     = "s3"
-=======
 	userName             = "projectdiscovery"
 	repoName             = "nuclei-templates"
 	nucleiIgnoreFile     = ".nuclei-ignore"
 	nucleiConfigFilename = ".templates-config.json"
->>>>>>> 36fac42e
 )
 
 var reVersion = regexp.MustCompile(`\d+\.\d+\.\d+`)
@@ -113,17 +104,9 @@
 	}
 
 	// download | update the custom templates repos
-<<<<<<< HEAD
-	for _, ct := range *r.customTemplates {
-		if r.options.UpdateTemplates {
-			ct.Update(r.templatesConfig.TemplatesDirectory, ctx)
-		} else {
-			ct.Download(r.templatesConfig.TemplatesDirectory, ctx)
-=======
 	if r.options.UpdateTemplates {
 		for _, ct := range r.customTemplates {
 			ct.Update(r.templatesConfig.TemplatesDirectory, ctx)
->>>>>>> 36fac42e
 		}
 	}
 
@@ -192,11 +175,7 @@
 	gologger.Info().Msgf("Successfully downloaded nuclei-templates (v%s) to %s. GoodLuck!\n", version.String(), r.templatesConfig.TemplatesDirectory)
 
 	// case where -gtr flag is passed for the first time installation
-<<<<<<< HEAD
-	for _, ct := range *r.customTemplates {
-=======
 	for _, ct := range r.customTemplates {
->>>>>>> 36fac42e
 		ct.Download(r.templatesConfig.TemplatesDirectory, ctx)
 	}
 	return nil
