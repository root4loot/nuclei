--- conflicted
+++ resolved
@@ -21,15 +21,10 @@
 	ExcludedTemplates goflags.StringSlice
 	// CustomHeaders is the list of custom global headers to send with each request.
 	CustomHeaders goflags.StringSlice
-<<<<<<< HEAD
+	// Vars is the list of custom global vars
+	Vars goflags.RuntimeMap
 	// Severities filters templates based on their severity and only run the matching ones.
 	Severities severity.Severities
-=======
-	// Vars is the list of custom global vars
-	Vars goflags.RuntimeMap
-	// Severity filters templates based on their severity and only run the matching ones.
-	Severity goflags.NormalizedStringSlice
->>>>>>> af3fd121
 	// Author filters templates based on their author and only run the matching ones.
 	Author goflags.NormalizedStringSlice
 	// IncludeTags includes specified tags to be run even while being in denylist
