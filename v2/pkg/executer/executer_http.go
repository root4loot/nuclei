--- conflicted
+++ resolved
@@ -295,12 +295,8 @@
 				if err != nil {
 					e.traceLog.Request(e.template.ID, reqURL, "http", err)
 					result.Error = errors.Wrap(err, "could not handle http request")
-<<<<<<< HEAD
-=======
-					p.Drop(remaining)
 				} else {
 					e.traceLog.Request(e.template.ID, reqURL, "http", nil)
->>>>>>> 7728335b
 				}
 				request.PipelineClient = nil
 			}(request)
