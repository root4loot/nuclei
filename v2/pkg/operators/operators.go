package operators

import (
	"github.com/pkg/errors"

	"github.com/projectdiscovery/nuclei/v2/pkg/operators/extractors"
	"github.com/projectdiscovery/nuclei/v2/pkg/operators/matchers"
)

// Operators contains the operators that can be applied on protocols
type Operators struct {
	// description: |
	//   Matchers contains the detection mechanism for the request to identify
	//   whether the request was successful by doing pattern matching
	//   on request/responses.
	//
	//   Multiple matchers can be combined with `matcher-condition` flag
	//   which accepts either `and` or `or` as argument.
	Matchers []*matchers.Matcher `yaml:"matchers,omitempty" jsonschema:"title=matchers to run on response,description=Detection mechanism to identify whether the request was successful by doing pattern matching"`
	// description: |
	//   Extractors contains the extraction mechanism for the request to identify
	//   and extract parts of the response.
	Extractors []*extractors.Extractor `yaml:"extractors,omitempty" jsonschema:"title=extractors to run on response,description=Extractors contains the extraction mechanism for the request to identify and extract parts of the response"`
	// description: |
	//   MatchersCondition is the condition between the matchers. Default is OR.
	// values:
	//   - "and"
	//   - "or"
	MatchersCondition string `yaml:"matchers-condition,omitempty" jsonschema:"title=condition between the matchers,description=Conditions between the matchers,enum=and,enum=or"`
	// cached variables that may be used along with request.
	matchersCondition matchers.ConditionType
}

// Compile compiles the operators as well as their corresponding matchers and extractors
func (r *Operators) Compile() error {
	if r.MatchersCondition != "" {
		r.matchersCondition = matchers.ConditionTypes[r.MatchersCondition]
	} else {
		r.matchersCondition = matchers.ORCondition
	}

	for _, matcher := range r.Matchers {
		if err := matcher.CompileMatchers(); err != nil {
			return errors.Wrap(err, "could not compile matcher")
		}
	}
	for _, extractor := range r.Extractors {
		if err := extractor.CompileExtractors(); err != nil {
			return errors.Wrap(err, "could not compile extractor")
		}
	}
	return nil
}

// GetMatchersCondition returns the condition for the matchers
func (r *Operators) GetMatchersCondition() matchers.ConditionType {
	return r.matchersCondition
}

// Result is a result structure created from operators running on data.
type Result struct {
	// Matched is true if any matchers matched
	Matched bool
	// Extracted is true if any result type values were extracted
	Extracted bool
	// Matches is a map of matcher names that we matched
	Matches map[string]struct{}
	// Extracts contains all the data extracted from inputs
	Extracts map[string][]string
	// OutputExtracts is the list of extracts to be displayed on screen.
	OutputExtracts []string
	// DynamicValues contains any dynamic values to be templated
	DynamicValues map[string]interface{}
	// PayloadValues contains payload values provided by user. (Optional)
	PayloadValues map[string]interface{}
}

// Merge merges a result structure into the other.
func (r *Result) Merge(result *Result) {
	if !r.Matched && result.Matched {
		r.Matched = result.Matched
	}
	if !r.Extracted && result.Extracted {
		r.Extracted = result.Extracted
	}

	for k, v := range result.Matches {
		r.Matches[k] = v
	}
	for k, v := range result.Extracts {
		r.Extracts[k] = v
	}
	r.OutputExtracts = append(r.OutputExtracts, result.OutputExtracts...)
	for k, v := range result.DynamicValues {
		r.DynamicValues[k] = v
	}
	for k, v := range result.PayloadValues {
		r.PayloadValues[k] = v
	}
}

// MatchFunc performs matching operation for a matcher on model and returns true or false.
type MatchFunc func(data map[string]interface{}, matcher *matchers.Matcher) bool

// ExtractFunc performs extracting operation for an extractor on model and returns true or false.
type ExtractFunc func(data map[string]interface{}, matcher *extractors.Extractor) map[string]struct{}

// Execute executes the operators on data and returns a result structure
func (r *Operators) Execute(data map[string]interface{}, match MatchFunc, extract ExtractFunc) (*Result, bool) {
	matcherCondition := r.GetMatchersCondition()

	var matches bool
	result := &Result{
		Matches:       make(map[string]struct{}),
		Extracts:      make(map[string][]string),
		DynamicValues: make(map[string]interface{}),
	}

	// Start with the extractors first and evaluate them.
	for _, extractor := range r.Extractors {
		var extractorResults []string

		for match := range extract(data, extractor) {
			extractorResults = append(extractorResults, match)

			if extractor.Internal {
				if _, ok := result.DynamicValues[extractor.Name]; !ok {
					result.DynamicValues[extractor.Name] = match
				}
			} else {
				result.OutputExtracts = append(result.OutputExtracts, match)
			}
		}
		if len(extractorResults) > 0 && !extractor.Internal && extractor.Name != "" {
			result.Extracts[extractor.Name] = extractorResults
		}
	}

	for _, matcher := range r.Matchers {
		// Check if the matcher matched
		if !match(data, matcher) {
			// If the condition is AND we haven't matched, try next request.
			if matcherCondition == matchers.ANDCondition {
				if len(result.DynamicValues) > 0 {
					return result, true
				}
				return nil, false
			}
		} else {
			// If the matcher has matched, and it's an OR
			// write the first output then move to next matcher.
			if matcherCondition == matchers.ORCondition && matcher.Name != "" {
				result.Matches[matcher.Name] = struct{}{}
			}
			matches = true
		}
	}

	result.Matched = matches
	result.Extracted = len(result.OutputExtracts) > 0
	if len(result.DynamicValues) > 0 {
		return result, true
	}
<<<<<<< HEAD
	// Don't print if we have matchers and they have not matched, regardless of extractor
=======
	// Don't print if we have matchers, and they have not matched, regardless of extractor
>>>>>>> 818838ad
	if len(r.Matchers) > 0 && !matches {
		return nil, false
	}
	// Write a final string of output if matcher type is
	// AND or if we have extractors for the mechanism too.
	if len(result.Extracts) > 0 || len(result.OutputExtracts) > 0 || matches {
		return result, true
	}
	return nil, false
}

// ExecuteInternalExtractors executes internal dynamic extractors
func (r *Operators) ExecuteInternalExtractors(data map[string]interface{}, extract ExtractFunc) map[string]interface{} {
	dynamicValues := make(map[string]interface{})

	// Start with the extractors first and evaluate them.
	for _, extractor := range r.Extractors {
		if !extractor.Internal {
			continue
		}
		for match := range extract(data, extractor) {
			if _, ok := dynamicValues[extractor.Name]; !ok {
				dynamicValues[extractor.Name] = match
			}
		}
	}
	return dynamicValues
}<|MERGE_RESOLUTION|>--- conflicted
+++ resolved
@@ -161,11 +161,8 @@
 	if len(result.DynamicValues) > 0 {
 		return result, true
 	}
-<<<<<<< HEAD
+
 	// Don't print if we have matchers and they have not matched, regardless of extractor
-=======
-	// Don't print if we have matchers, and they have not matched, regardless of extractor
->>>>>>> 818838ad
 	if len(r.Matchers) > 0 && !matches {
 		return nil, false
 	}
